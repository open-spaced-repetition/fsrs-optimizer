import zipfile
import sqlite3
import time
import pandas as pd
import numpy as np
import os
import math
from typing import List, Optional, Tuple
from datetime import timedelta, datetime
from collections import defaultdict
import statsmodels.api as sm  # type: ignore
from statsmodels.nonparametric.smoothers_lowess import lowess  # type: ignore
import matplotlib.pyplot as plt
import matplotlib.ticker as ticker
import torch
from torch import nn
from torch import Tensor
from torch.utils.data import Dataset
from torch.nn.utils.rnn import pad_sequence
from sklearn.model_selection import TimeSeriesSplit  # type: ignore
from sklearn.metrics import (  # type: ignore
    root_mean_squared_error,
    mean_absolute_error,
    mean_absolute_percentage_error,
    r2_score,
)
from scipy.optimize import minimize  # type: ignore
from itertools import accumulate
from tqdm.auto import tqdm  # type: ignore
import warnings

try:
    from .fsrs_simulator import *
except ImportError:
    from fsrs_simulator import *  # type: ignore

warnings.filterwarnings("ignore", category=UserWarning)

New = 0
Learning = 1
Review = 2
Relearning = 3

DEFAULT_PARAMETER = [
    0.40255,
    1.18385,
    3.173,
    15.69105,
    7.1949,
    0.5345,
    1.4604,
    0.0046,
    1.54575,
    0.1192,
    1.01925,
    1.9395,
    0.11,
    0.29605,
    2.2698,
    0.2315,
    2.9898,
    0.51655,
    0.6621,
]

S_MIN = 0.01


class FSRS(nn.Module):
    def __init__(self, w: List[float], float_delta_t: bool = False):
        super(FSRS, self).__init__()
        self.w = nn.Parameter(torch.tensor(w, dtype=torch.float32))
        self.float_delta_t = float_delta_t

    def stability_after_success(
        self, state: Tensor, r: Tensor, rating: Tensor
    ) -> Tensor:
        hard_penalty = torch.where(rating == 2, self.w[15], 1)
        easy_bonus = torch.where(rating == 4, self.w[16], 1)
        new_s = state[:, 0] * (
            1
            + torch.exp(self.w[8])
            * (11 - state[:, 1])
            * torch.pow(state[:, 0], -self.w[9])
            * (torch.exp((1 - r) * self.w[10]) - 1)
            * hard_penalty
            * easy_bonus
        )
        return new_s

    def stability_after_failure(self, state: Tensor, r: Tensor) -> Tensor:
        new_s = (
            self.w[11]
            * torch.pow(state[:, 1], -self.w[12])
            * (torch.pow(state[:, 0] + 1, self.w[13]) - 1)
            * torch.exp((1 - r) * self.w[14])
        )
        return torch.minimum(new_s, state[:, 0])

    def stability_short_term(self, state: Tensor, rating: Tensor) -> Tensor:
        new_s = state[:, 0] * torch.exp(self.w[17] * (rating - 3 + self.w[18]))
        return new_s

    def init_d(self, rating: Tensor) -> Tensor:
        new_d = self.w[4] - torch.exp(self.w[5] * (rating - 1)) + 1
        return new_d

    def linear_damping(self, delta_d: Tensor, old_d: Tensor) -> Tensor:
        return delta_d * (10 - old_d) / 9

    def next_d(self, state: Tensor, rating: Tensor) -> Tensor:
        delta_d = -self.w[6] * (rating - 3)
        new_d = state[:, 1] + self.linear_damping(delta_d, state[:, 1])
        new_d = self.mean_reversion(self.init_d(4), new_d)
        return new_d

    def step(self, X: Tensor, state: Tensor) -> Tensor:
        """
        :param X: shape[batch_size, 2], X[:,0] is elapsed time, X[:,1] is rating
        :param state: shape[batch_size, 2], state[:,0] is stability, state[:,1] is difficulty
        :return state:
        """
        if torch.equal(state, torch.zeros_like(state)):
            keys = torch.tensor([1, 2, 3, 4])
            keys = keys.view(1, -1).expand(X[:, 1].long().size(0), -1)
            index = (X[:, 1].long().unsqueeze(1) == keys).nonzero(as_tuple=True)
            # first learn, init memory states
            new_s = torch.ones_like(state[:, 0])
            new_s[index[0]] = self.w[index[1]]
            new_d = self.init_d(X[:, 1])
            new_d = new_d.clamp(1, 10)
        else:
            r = power_forgetting_curve(X[:, 0], state[:, 0])
            short_term = X[:, 0] < 1
            success = X[:, 1] > 1
            new_s = (
                torch.where(
                    short_term,
                    self.stability_short_term(state, X[:, 1]),
                    torch.where(
                        success,
                        self.stability_after_success(state, r, X[:, 1]),
                        self.stability_after_failure(state, r),
                    ),
                )
                if not self.float_delta_t
                else torch.where(
                    success,
                    self.stability_after_success(state, r, X[:, 1]),
                    self.stability_after_failure(state, r),
                )
            )
            new_d = self.next_d(state, X[:, 1])
            new_d = new_d.clamp(1, 10)
        new_s = new_s.clamp(S_MIN, 36500)
        return torch.stack([new_s, new_d], dim=1)

    def forward(
        self, inputs: Tensor, state: Optional[Tensor] = None
    ) -> Tuple[Tensor, Tensor]:
        """
        :param inputs: shape[seq_len, batch_size, 2]
        """
        if state is None:
            state = torch.zeros((inputs.shape[1], 2))
        outputs = []
        for X in inputs:
            state = self.step(X, state)
            outputs.append(state)
        return torch.stack(outputs), state

    def mean_reversion(self, init: Tensor, current: Tensor) -> Tensor:
        return self.w[7] * init + (1 - self.w[7]) * current


class ParameterClipper:
    def __init__(self, frequency: int = 1):
        self.frequency = frequency

    def __call__(self, module):
        if hasattr(module, "w"):
            w = module.w.data
            w[0] = w[0].clamp(S_MIN, 100)
            w[1] = w[1].clamp(S_MIN, 100)
            w[2] = w[2].clamp(S_MIN, 100)
            w[3] = w[3].clamp(S_MIN, 100)
            w[4] = w[4].clamp(1, 10)
            w[5] = w[5].clamp(0.001, 4)
            w[6] = w[6].clamp(0.001, 4)
            w[7] = w[7].clamp(0.001, 0.75)
            w[8] = w[8].clamp(0, 4.5)
            w[9] = w[9].clamp(0, 0.8)
            w[10] = w[10].clamp(0.001, 3.5)
            w[11] = w[11].clamp(0.001, 5)
            w[12] = w[12].clamp(0.001, 0.25)
            w[13] = w[13].clamp(0.001, 0.9)
            w[14] = w[14].clamp(0, 4)
            w[15] = w[15].clamp(0, 1)
            w[16] = w[16].clamp(1, 6)
            w[17] = w[17].clamp(0, 2)
            w[18] = w[18].clamp(0, 2)
            module.w.data = w


def lineToTensor(line: str) -> Tensor:
    ivl = line[0].split(",")
    response = line[1].split(",")
    tensor = torch.zeros(len(response), 2)
    for li, response in enumerate(response):
        tensor[li][0] = float(ivl[li])
        tensor[li][1] = int(response)
    return tensor


class BatchDataset(Dataset):
    def __init__(
        self,
        dataframe: pd.DataFrame,
        batch_size: int = 0,
        sort_by_length: bool = True,
        max_seq_len: int = math.inf,
        device: str = "cpu",
    ):
        if dataframe.empty:
            raise ValueError("Training data is inadequate.")
        dataframe["seq_len"] = dataframe["tensor"].map(len)
        dataframe = dataframe[dataframe["seq_len"] <= max_seq_len]
        if sort_by_length:
            dataframe = dataframe.sort_values(by="seq_len")
        del dataframe["seq_len"]
        self.x_train = pad_sequence(
            dataframe["tensor"].to_list(), batch_first=True, padding_value=0
        )
        self.t_train = torch.tensor(dataframe["delta_t"].values, dtype=torch.float)
        self.y_train = torch.tensor(dataframe["y"].values, dtype=torch.float)
        self.seq_len = torch.tensor(
            dataframe["tensor"].map(len).values, dtype=torch.long
        )
        length = len(dataframe)
        batch_num, remainder = divmod(length, max(1, batch_size))
        self.batch_num = batch_num + 1 if remainder > 0 else batch_num
        self.batches = [None] * self.batch_num
        if batch_size > 0:
            for i in range(self.batch_num):
                start_index = i * batch_size
                end_index = min((i + 1) * batch_size, length)
                sequences = self.x_train[start_index:end_index]
                seq_lens = self.seq_len[start_index:end_index]
                max_seq_len = max(seq_lens)
                sequences_truncated = sequences[:, :max_seq_len]
                self.batches[i] = (
                    sequences_truncated.transpose(0, 1).to(device),
                    self.t_train[start_index:end_index].to(device),
                    self.y_train[start_index:end_index].to(device),
                    seq_lens.to(device),
                )

    def __getitem__(self, idx):
        return self.batches[idx]

    def __len__(self):
        return self.batch_num


class BatchLoader:
    def __init__(self, dataset: BatchDataset, shuffle: bool = True, seed: int = 2023):
        self.dataset = dataset
        self.batch_nums = len(dataset.batches)
        self.shuffle = shuffle
        self.generator = torch.Generator()
        self.generator.manual_seed(seed)

    def __iter__(self):
        if self.shuffle:
            yield from (
                self.dataset[idx]
                for idx in torch.randperm(
                    self.batch_nums, generator=self.generator
                ).tolist()
            )
        else:
            yield from (self.dataset[idx] for idx in range(self.batch_nums))

    def __len__(self):
        return self.batch_nums


class Trainer:
    def __init__(
        self,
        train_set: pd.DataFrame,
        test_set: Optional[pd.DataFrame],
        init_w: List[float],
        n_epoch: int = 1,
        lr: float = 1e-2,
        batch_size: int = 256,
        max_seq_len: int = 64,
        float_delta_t: bool = False,
    ) -> None:
        self.model = FSRS(init_w, float_delta_t)
        self.optimizer = torch.optim.Adam(self.model.parameters(), lr=lr)
        self.clipper = ParameterClipper()
        self.batch_size = batch_size
        self.max_seq_len = max_seq_len
        self.build_dataset(train_set, test_set)
        self.n_epoch = n_epoch
        self.batch_nums = self.train_data_loader.batch_nums
        self.scheduler = torch.optim.lr_scheduler.CosineAnnealingLR(
            self.optimizer, T_max=self.batch_nums * n_epoch
        )
        self.avg_train_losses = []
        self.avg_eval_losses = []
        self.loss_fn = nn.BCELoss(reduction="none")
        self.float_delta_t = float_delta_t

    def build_dataset(self, train_set: pd.DataFrame, test_set: Optional[pd.DataFrame]):
        self.train_set = BatchDataset(
            train_set, batch_size=self.batch_size, max_seq_len=self.max_seq_len
        )
        self.train_data_loader = BatchLoader(self.train_set)

        self.test_set = (
            []
            if test_set is None
            else BatchDataset(
                test_set, batch_size=self.batch_size, max_seq_len=self.max_seq_len
            )
        )

    def train(self, verbose: bool = True):
        self.verbose = verbose
        best_loss = np.inf
        epoch_len = len(self.train_set.y_train)
        if verbose:
            pbar = tqdm(desc="train", colour="red", total=epoch_len * self.n_epoch)
        print_len = max(self.batch_nums * self.n_epoch // 10, 1)
        for k in range(self.n_epoch):
            weighted_loss, w = self.eval()
            if weighted_loss < best_loss:
                best_loss = weighted_loss
                best_w = w

            for i, batch in enumerate(self.train_data_loader):
                self.model.train()
                self.optimizer.zero_grad()
                sequences, delta_ts, labels, seq_lens = batch
                real_batch_size = seq_lens.shape[0]
                outputs, _ = self.model(sequences)
                stabilities = outputs[seq_lens - 1, torch.arange(real_batch_size), 0]
                retentions = power_forgetting_curve(delta_ts, stabilities)
                pls_flag = sequences[seq_lens-1, torch.arange(real_batch_size), 1] == 1
                penalty = torch.ones_like(retentions, requires_grad=False)
                penalty[pls_flag] *= 10
                loss = (self.loss_fn(retentions, labels) * penalty).sum()
                loss.backward()
                if self.float_delta_t:
                    for param in self.model.parameters():
                        param.grad[:4] = torch.zeros(4)
                self.optimizer.step()
                self.scheduler.step()
                self.model.apply(self.clipper)
                if verbose:
                    pbar.update(real_batch_size)
                if verbose and (k * self.batch_nums + i + 1) % print_len == 0:
                    tqdm.write(
                        f"iteration: {k * epoch_len + (i + 1) * self.batch_size}"
                    )
                    for name, param in self.model.named_parameters():
                        tqdm.write(
                            f"{name}: {list(map(lambda x: round(float(x), 4),param))}"
                        )
        if verbose:
            pbar.close()

        weighted_loss, w = self.eval()
        if weighted_loss < best_loss:
            best_loss = weighted_loss
            best_w = w

        return best_w

    def eval(self):
        self.model.eval()
        with torch.no_grad():
<<<<<<< HEAD
            sequences, delta_ts, labels, seq_lens = (
                self.train_set.x_train,
                self.train_set.t_train,
                self.train_set.y_train,
                self.train_set.seq_len,
            )
            sequences = sequences.transpose(0, 1)
            real_batch_size = seq_lens.shape[0]
            outputs, _ = self.model(sequences)
            stabilities = outputs[seq_lens - 1, torch.arange(real_batch_size), 0]
            retentions = power_forgetting_curve(delta_ts, stabilities)
            penalty = torch.ones_like(retentions, requires_grad=False)
            pls_flag = sequences[seq_lens-1, torch.arange(real_batch_size), 1] == 1
            penalty[pls_flag] *= 10
            tran_loss = (self.loss_fn(retentions, labels) * penalty).mean()
            self.avg_train_losses.append(tran_loss)

            sequences, delta_ts, labels, seq_lens = (
                self.test_set.x_train,
                self.test_set.t_train,
                self.test_set.y_train,
                self.test_set.seq_len,
            )
            sequences = sequences.transpose(0, 1)
            real_batch_size = seq_lens.shape[0]
            outputs, _ = self.model(sequences)
            stabilities = outputs[seq_lens - 1, torch.arange(real_batch_size), 0]
            retentions = power_forgetting_curve(delta_ts, stabilities)
            penalty = torch.ones_like(retentions, requires_grad=False)
            pls_flag = sequences[seq_lens-1, torch.arange(real_batch_size), 1] == 1
            penalty[pls_flag] *= 10
            test_loss = (self.loss_fn(retentions, labels) * penalty).mean()
            self.avg_eval_losses.append(test_loss)
=======
            losses = []
            for dataset in (self.train_set, self.test_set):
                if len(dataset) == 0:
                    losses.append(0)
                    continue
                sequences, delta_ts, labels, seq_lens = (
                    dataset.x_train,
                    dataset.t_train,
                    dataset.y_train,
                    dataset.seq_len,
                )
                real_batch_size = seq_lens.shape[0]
                outputs, _ = self.model(sequences.transpose(0, 1))
                stabilities = outputs[seq_lens - 1, torch.arange(real_batch_size), 0]
                retentions = power_forgetting_curve(delta_ts, stabilities)
                loss = self.loss_fn(retentions, labels).mean()
                losses.append(loss)
            self.avg_train_losses.append(losses[0])
            self.avg_eval_losses.append(losses[1])
>>>>>>> ae7575cf

            w = list(
                map(
                    lambda x: round(float(x), 4),
                    dict(self.model.named_parameters())["w"].data,
                )
            )

            weighted_loss = (
                losses[0] * len(self.train_set) + losses[1] * len(self.test_set)
            ) / (len(self.train_set) + len(self.test_set))

            return weighted_loss, w

    def plot(self):
        fig = plt.figure()
        ax = fig.gca()
        ax.plot(self.avg_train_losses, label="train")
        ax.plot(self.avg_eval_losses, label="test")
        ax.set_xlabel("epoch")
        ax.set_ylabel("loss")
        ax.legend()
        return fig


class Collection:
    def __init__(self, w: List[float], float_delta_t: bool = False) -> None:
        self.model = FSRS(w, float_delta_t)
        self.model.eval()

    def predict(self, t_history: str, r_history: str):
        with torch.no_grad():
            line_tensor = lineToTensor(
                list(zip([t_history], [r_history]))[0]
            ).unsqueeze(1)
            output_t = self.model(line_tensor)
            return output_t[-1][0]

    def batch_predict(self, dataset):
        fast_dataset = BatchDataset(dataset, sort_by_length=False)
        with torch.no_grad():
            outputs, _ = self.model(fast_dataset.x_train.transpose(0, 1))
            stabilities, difficulties = outputs[
                fast_dataset.seq_len - 1, torch.arange(len(fast_dataset))
            ].transpose(0, 1)
            return stabilities.tolist(), difficulties.tolist()


def remove_outliers(group: pd.DataFrame) -> pd.DataFrame:
    # threshold = np.mean(group['delta_t']) * 1.5
    # threshold = group['delta_t'].quantile(0.95)
    # Q1 = group['delta_t'].quantile(0.25)
    # Q3 = group['delta_t'].quantile(0.75)
    # IQR = Q3 - Q1
    # threshold = Q3 + 1.5 * IQR
    # group = group[group['delta_t'] <= threshold]
    grouped_group = (
        group.groupby(by=["first_rating", "delta_t"], group_keys=False)
        .agg({"y": ["mean", "count"]})
        .reset_index()
    )
    sort_index = grouped_group.sort_values(
        by=[("y", "count"), "delta_t"], ascending=[True, False]
    ).index

    total = sum(grouped_group[("y", "count")])
    has_been_removed = 0
    for i in sort_index:
        count = grouped_group.loc[i, ("y", "count")]
        delta_t = grouped_group.loc[i, "delta_t"].values[0]
        if has_been_removed + count >= max(total * 0.05, 20):
            if count < 6 or delta_t > (100 if group.name[0] != "4" else 365):
                group.drop(group[group["delta_t"] == delta_t].index, inplace=True)
                has_been_removed += count
        else:
            group.drop(group[group["delta_t"] == delta_t].index, inplace=True)
            has_been_removed += count
    return group


def remove_non_continuous_rows(group):
    discontinuity = group["i"].diff().fillna(1).ne(1)
    if not discontinuity.any():
        return group
    else:
        first_non_continuous_index = discontinuity.idxmax()
        return group.loc[: first_non_continuous_index - 1]


def fit_stability(delta_t, retention, size):
    def loss(stability):
        y_pred = power_forgetting_curve(delta_t, stability)
        loss = sum(
            -(retention * np.log(y_pred) + (1 - retention) * np.log(1 - y_pred)) * size
        )
        return loss

    res = minimize(loss, x0=1, bounds=[(S_MIN, 36500)])
    return res.x[0]


class Optimizer:
    float_delta_t: bool = False

    def __init__(self, float_delta_t: bool = False) -> None:
        tqdm.pandas()
        self.float_delta_t = float_delta_t
        global S_MIN
        S_MIN = 1e-6 if float_delta_t else 0.01

    def anki_extract(
        self,
        filename: str,
        filter_out_suspended_cards: bool = False,
        filter_out_flags: List[int] = [],
    ):
        """Step 1"""
        # Extract the collection file or deck file to get the .anki21 database.
        with zipfile.ZipFile(f"{filename}", "r") as zip_ref:
            zip_ref.extractall("./")
            tqdm.write("Deck file extracted successfully!")

        if os.path.isfile("collection.anki21b"):
            os.remove("collection.anki21b")
            raise Exception(
                "Please export the file with `support older Anki versions` if you use the latest version of Anki."
            )
        elif os.path.isfile("collection.anki21"):
            con = sqlite3.connect("collection.anki21")
        elif os.path.isfile("collection.anki2"):
            con = sqlite3.connect("collection.anki2")
        else:
            raise Exception("Collection not exist!")
        cur = con.cursor()

        def flags2str(flags: List[int]) -> str:
            return f"({','.join(map(str, flags))})"

        res = cur.execute(
            f"""
        SELECT *
        FROM revlog
        WHERE cid IN (
            SELECT id
            FROM cards
            WHERE queue != 0
            AND id <= {time.time() * 1000}
            {"AND queue != -1" if filter_out_suspended_cards else ""}
            {"AND flags NOT IN %s" % flags2str(filter_out_flags) if len(filter_out_flags) > 0 else ""}
        )
        AND ease BETWEEN 1 AND 4
        AND (
            type != 3
            OR factor != 0
        )
        AND id <= {time.time() * 1000}
        ORDER BY cid, id
        """
        )
        revlog = res.fetchall()
        if len(revlog) == 0:
            raise Exception("No review log found!")
        df = pd.DataFrame(revlog)
        df.columns = [
            "review_time",
            "card_id",
            "usn",
            "review_rating",
            "ivl",
            "last_ivl",
            "factor",
            "review_duration",
            "review_state",
        ]
        df["i"] = df.groupby("card_id").cumcount() + 1
        df["is_learn_start"] = (df["review_state"] == 0) & (
            (df["review_state"].shift() != 0) | (df["i"] == 1)
        )
        df["sequence_group"] = df["is_learn_start"].cumsum()
        last_learn_start = (
            df[df["is_learn_start"]].groupby("card_id")["sequence_group"].last()
        )
        df["last_learn_start"] = (
            df["card_id"].map(last_learn_start).fillna(0).astype(int)
        )
        df["mask"] = df["last_learn_start"] <= df["sequence_group"]
        df = df[df["mask"] == True].copy()
        df["review_state"] = df["review_state"] + 1
        df.loc[df["is_learn_start"], "review_state"] = New
        df = df.groupby("card_id").filter(
            lambda group: group["review_state"].iloc[0] == New
        )
        df.drop(
            columns=[
                "i",
                "is_learn_start",
                "sequence_group",
                "last_learn_start",
                "mask",
                "usn",
                "ivl",
                "last_ivl",
                "factor",
            ],
            inplace=True,
        )
        df.to_csv("revlog.csv", index=False)
        tqdm.write("revlog.csv saved.")

    def extract_simulation_config(self, df):
        def rating_counts(x):
            tmp = {1: 0, 2: 0, 3: 0, 4: 0}
            tmp.update(x.value_counts().to_dict())
            first = x.iloc[0]
            tmp[first] -= 1
            return tmp

        df1 = (
            df[(df["review_duration"] > 0) & (df["review_duration"] < 1200000)]
            .groupby(by=["card_id", "real_days"])
            .agg(
                {
                    "review_state": "first",
                    "review_rating": ["first", rating_counts],
                    "review_duration": "sum",
                }
            )
            .reset_index()
        )
        del df1["real_days"]
        df1.columns = [
            "card_id",
            "first_review_state",
            "first_review_rating",
            "review_rating_counts",
            "sum_review_duration",
        ]
        rating_counts_df = (
            df1["review_rating_counts"].apply(pd.Series).fillna(0).astype(int)
        )
        df1 = pd.concat(
            [df1.drop("review_rating_counts", axis=1), rating_counts_df], axis=1
        )

        cost_dict = defaultdict(
            int,
            (
                df1.groupby(by=["first_review_state", "first_review_rating"])[
                    "sum_review_duration"
                ]
                .median()
                .to_dict()
            ),
        )
        self.learn_costs = np.array([cost_dict[(1, i)] / 1000 for i in range(1, 5)])
        self.review_costs = np.array([cost_dict[(2, i)] / 1000 for i in range(1, 5)])
        button_usage_dict = defaultdict(
            int,
            (
                df1.groupby(by=["first_review_state", "first_review_rating"])["card_id"]
                .count()
                .to_dict()
            ),
        )
        self.learn_buttons = (
            np.array([button_usage_dict[(1, i)] for i in range(1, 5)]) + 1
        )
        self.review_buttons = (
            np.array([button_usage_dict[(2, i)] for i in range(1, 5)]) + 1
        )
        self.first_rating_prob = self.learn_buttons / self.learn_buttons.sum()
        self.review_rating_prob = (
            self.review_buttons[1:] / self.review_buttons[1:].sum()
        )

        df2 = (
            df1.groupby(by=["first_review_state", "first_review_rating"])[[1, 2, 3, 4]]
            .mean()
            .round(2)
        )
        rating_offset_dict = defaultdict(
            float, sum([df2[g] * (g - 3) for g in range(1, 5)]).to_dict()
        )
        session_len_dict = defaultdict(
            float, sum([df2[g] for g in range(1, 5)]).to_dict()
        )
        self.first_rating_offset = np.array(
            [rating_offset_dict[(1, i)] for i in range(1, 5)]
        )
        self.first_session_len = np.array(
            [session_len_dict[(1, i)] for i in range(1, 5)]
        )
        self.forget_rating_offset = rating_offset_dict[(2, 1)]
        self.forget_session_len = session_len_dict[(2, 1)]

        weight = self.learn_buttons / (50 + self.learn_buttons)
        self.learn_costs = self.learn_costs * weight + DEFAULT_LEARN_COSTS * (
            1 - weight
        )
        self.first_rating_offset = (
            self.first_rating_offset * weight
            + DEFAULT_FIRST_RATING_OFFSETS * (1 - weight)
        )
        self.first_session_len = (
            self.first_session_len * weight + DEFAULT_FIRST_SESSION_LENS * (1 - weight)
        )

        weight = self.review_buttons / (50 + self.review_buttons)
        self.review_costs = self.review_costs * weight + DEFAULT_REVIEW_COSTS * (
            1 - weight
        )
        self.forget_rating_offset = self.forget_rating_offset * weight[
            0
        ] + DEFAULT_FORGET_RATING_OFFSET * (1 - weight[0])
        self.forget_session_len = self.forget_session_len * weight[
            0
        ] + DEFAULT_FORGET_SESSION_LEN * (1 - weight[0])

        weight = sum(self.learn_buttons) / (50 + sum(self.learn_buttons))
        self.first_rating_prob = (
            self.first_rating_prob * weight + DEFAULT_FIRST_RATING_PROB * (1 - weight)
        )

        weight = sum(self.review_buttons[1:]) / (50 + sum(self.review_buttons[1:]))
        self.review_rating_prob = (
            self.review_rating_prob * weight + DEFAULT_REVIEW_RATING_PROB * (1 - weight)
        )

        self.first_rating_offset[-1] = 0
        self.first_session_len[-1] = 0

    def create_time_series(
        self,
        timezone: str,
        revlog_start_date: str,
        next_day_starts_at: int,
        analysis: bool = True,
    ):
        """Step 2"""
        df = pd.read_csv("./revlog.csv")
        df.sort_values(by=["card_id", "review_time"], inplace=True, ignore_index=True)
        df["review_date"] = pd.to_datetime(df["review_time"] // 1000, unit="s")
        df["review_date"] = (
            df["review_date"].dt.tz_localize("UTC").dt.tz_convert(timezone)
        )
        df.drop(df[df["review_date"].dt.year < 2006].index, inplace=True)
        df["real_days"] = df["review_date"] - timedelta(hours=int(next_day_starts_at))
        df["real_days"] = pd.DatetimeIndex(
            df["real_days"].dt.floor(
                "D", ambiguous="infer", nonexistent="shift_forward"
            )
        ).to_julian_date()
        # df.drop_duplicates(["card_id", "real_days"], keep="first", inplace=True)
        if self.float_delta_t:
            df["delta_t"] = df["review_time"].diff().fillna(0) / 1000 / 86400
        else:
            df["delta_t"] = df.real_days.diff()
        df.fillna({"delta_t": 0}, inplace=True)
        df["i"] = df.groupby("card_id").cumcount() + 1
        df.loc[df["i"] == 1, "delta_t"] = -1
        if df.empty:
            raise ValueError("Training data is inadequate.")

        if (
            "review_state" in df.columns
            and "review_duration" in df.columns
            and not (df["review_duration"] == 0).all()
        ):
            df["review_state"] = df["review_state"].map(
                lambda x: x if x != New else Learning
            )
            self.extract_simulation_config(df)
            df.drop(columns=["review_duration", "review_state"], inplace=True)

        def cum_concat(x):
            return list(accumulate(x))

        t_history_list = df.groupby("card_id", group_keys=False)["delta_t"].apply(
            lambda x: cum_concat(
                [[max(0, round(i, 6) if self.float_delta_t else int(i))] for i in x]
            )
        )
        df["t_history"] = [
            ",".join(map(str, item[:-1]))
            for sublist in t_history_list
            for item in sublist
        ]
        r_history_list = df.groupby("card_id", group_keys=False)["review_rating"].apply(
            lambda x: cum_concat([[i] for i in x])
        )
        df["r_history"] = [
            ",".join(map(str, item[:-1]))
            for sublist in r_history_list
            for item in sublist
        ]
        last_rating = []
        for t_sublist, r_sublist in zip(t_history_list, r_history_list):
            for t_history, r_history in zip(t_sublist, r_sublist):
                flag = True
                for t, r in zip(reversed(t_history[:-1]), reversed(r_history[:-1])):
                    if t > 0:
                        last_rating.append(r)
                        flag = False
                        break
                if flag:
                    last_rating.append(r_history[0])
        df["last_rating"] = last_rating

        df = df.groupby("card_id").filter(
            lambda group: group["review_time"].min()
            > time.mktime(datetime.strptime(revlog_start_date, "%Y-%m-%d").timetuple())
            * 1000
        )
        df = df[
            (df["review_rating"] != 0)
            & (df["r_history"].str.contains("0") == 0)
            & (df["delta_t"] != 0)
        ].copy()
        df["i"] = df.groupby("card_id").cumcount() + 1
        df["first_rating"] = df["r_history"].map(lambda x: x[0] if len(x) > 0 else "")
        df["y"] = df["review_rating"].map(lambda x: {1: 0, 2: 1, 3: 1, 4: 1}[x])

        if not self.float_delta_t:
            df[df["i"] == 2] = (
                df[df["i"] == 2]
                .groupby(by=["first_rating"], as_index=False, group_keys=False)
                .apply(remove_outliers)
            )
            df.dropna(inplace=True)

            df = df.groupby("card_id", as_index=False, group_keys=False).progress_apply(
                remove_non_continuous_rows
            )

        df["review_time"] = df["review_time"].astype(int)
        df["review_rating"] = df["review_rating"].astype(int)
        df["delta_t"] = df["delta_t"].astype(float if self.float_delta_t else int)
        df["i"] = df["i"].astype(int)
        df["t_history"] = df["t_history"].astype(str)
        df["r_history"] = df["r_history"].astype(str)
        df["last_rating"] = df["last_rating"].astype(int)
        df["y"] = df["y"].astype(int)

        df.to_csv("revlog_history.tsv", sep="\t", index=False)
        tqdm.write("Trainset saved.")

        self.S0_dataset_group = (
            df[df["i"] == 2]
            .groupby(by=["first_rating", "delta_t"], group_keys=False)
            .agg({"y": ["mean", "count"]})
            .reset_index()
        )
        self.S0_dataset_group.to_csv("stability_for_pretrain.tsv", sep="\t", index=None)
        del df["first_rating"]

        if not analysis:
            return

        df["r_history"] = df.apply(
            lambda row: wrap_short_term_ratings(row["r_history"], row["t_history"]),
            axis=1,
        )

        df["retention"] = df.groupby(by=["r_history", "delta_t"], group_keys=False)[
            "y"
        ].transform("mean")
        df["total_cnt"] = df.groupby(by=["r_history", "delta_t"], group_keys=False)[
            "review_time"
        ].transform("count")
        tqdm.write("Retention calculated.")

        df.drop(
            columns=[
                "review_time",
                "card_id",
                "review_date",
                "real_days",
                "review_rating",
                "t_history",
                "last_rating",
                "y",
            ],
            inplace=True,
        )
        df.drop_duplicates(inplace=True)
        df["retention"] = df["retention"].map(lambda x: max(min(0.99, x), 0.01))

        def cal_stability(group: pd.DataFrame) -> pd.DataFrame:
            group_cnt = sum(group.groupby("delta_t").first()["total_cnt"])
            if group_cnt < 10:
                return pd.DataFrame()
            group["group_cnt"] = group_cnt
            if group["i"].values[0] > 1:
                group["stability"] = round(
                    fit_stability(
                        group["delta_t"], group["retention"], group["total_cnt"]
                    ),
                    1,
                )
            else:
                group["stability"] = 0.0
            group["avg_retention"] = round(
                sum(group["retention"] * pow(group["total_cnt"], 2))
                / sum(pow(group["total_cnt"], 2)),
                3,
            )
            group["avg_interval"] = round(
                sum(group["delta_t"] * pow(group["total_cnt"], 2))
                / sum(pow(group["total_cnt"], 2)),
                1,
            )
            del group["total_cnt"]
            del group["retention"]
            del group["delta_t"]
            return group

        df = df.groupby(by=["r_history"], group_keys=False).progress_apply(
            cal_stability
        )
        if df.empty:
            return "No enough data for stability calculation."
        tqdm.write("Stability calculated.")
        df.reset_index(drop=True, inplace=True)
        df.drop_duplicates(inplace=True)
        df.sort_values(by=["r_history"], inplace=True, ignore_index=True)

        if df.shape[0] > 0:
            for idx in tqdm(df.index, desc="analysis"):
                item = df.loc[idx]
                index = df[
                    (df["i"] == item["i"] + 1)
                    & (df["r_history"].str.startswith(item["r_history"]))
                ].index
                df.loc[index, "last_stability"] = item["stability"]
            df["factor"] = round(df["stability"] / df["last_stability"], 2)
            df = df[(df["i"] >= 2) & (df["group_cnt"] >= 100)].copy()
            df["last_recall"] = df["r_history"].map(lambda x: x[-1])
            df = df[
                df.groupby(["r_history"], group_keys=False)["group_cnt"].transform(
                    "max"
                )
                == df["group_cnt"]
            ]
            df.to_csv("./stability_for_analysis.tsv", sep="\t", index=None)
            tqdm.write("Analysis saved!")
            caption = "1:again, 2:hard, 3:good, 4:easy\n"
            df["first_rating"] = df["r_history"].map(lambda x: x[1])
            analysis = (
                df[df["r_history"].str.contains(r"^\([1-4][^124]*$", regex=True)][
                    [
                        "first_rating",
                        "i",
                        "r_history",
                        "avg_interval",
                        "avg_retention",
                        "stability",
                        "factor",
                        "group_cnt",
                    ]
                ]
                .sort_values(by=["first_rating", "i"])
                .to_string(index=False)
            )
            return caption + analysis

    def define_model(self):
        """Step 3"""
        self.init_w = DEFAULT_PARAMETER.copy()
        """
        For details about the parameters, please see: 
        https://github.com/open-spaced-repetition/fsrs4anki/wiki/The-Algorithm
        """

    def pretrain(self, dataset=None, verbose=True):
        if dataset is None:
            self.dataset = pd.read_csv(
                "./revlog_history.tsv",
                sep="\t",
                index_col=None,
                dtype={"r_history": str, "t_history": str},
            )
        else:
            self.dataset = dataset
        self.dataset = self.dataset[
            (self.dataset["i"] > 1) & (self.dataset["delta_t"] > 0)
        ]
        if self.dataset.empty:
            raise ValueError("Training data is inadequate.")
        rating_stability = {}
        rating_count = {}
        average_recall = self.dataset["y"].mean()
        plots = []
        r_s0_default = {str(i): DEFAULT_PARAMETER[i - 1] for i in range(1, 5)}

        for first_rating in ("1", "2", "3", "4"):
            group = self.S0_dataset_group[
                self.S0_dataset_group["first_rating"] == first_rating
            ]
            if group.empty:
                if verbose:
                    tqdm.write(
                        f"Not enough data for first rating {first_rating}. Expected at least 1, got 0."
                    )
                continue
            delta_t = group["delta_t"]
            recall = (
                (group["y"]["mean"] * group["y"]["count"] + average_recall * 1)
                / (group["y"]["count"] + 1)
                if not self.float_delta_t
                else group["y"]["mean"]
            )
            count = group["y"]["count"]

            init_s0 = r_s0_default[first_rating]

            def loss(stability):
                y_pred = power_forgetting_curve(delta_t, stability)
                logloss = sum(
                    -(recall * np.log(y_pred) + (1 - recall) * np.log(1 - y_pred))
                    * count
                )
                l1 = np.abs(stability - init_s0) / 16 if not self.float_delta_t else 0
                return logloss + l1

            res = minimize(
                loss,
                x0=init_s0,
                bounds=((S_MIN, 100),),
                options={"maxiter": int(sum(count))},
            )
            params = res.x
            stability = params[0]
            rating_stability[int(first_rating)] = stability
            rating_count[int(first_rating)] = sum(count)
            predict_recall = power_forgetting_curve(delta_t, *params)
            rmse = root_mean_squared_error(recall, predict_recall, sample_weight=count)

            if verbose:
                fig = plt.figure()
                ax = fig.gca()
                ax.plot(delta_t, recall, label="Exact")
                ax.plot(
                    np.linspace(0, 30),
                    power_forgetting_curve(np.linspace(0, 30), *params),
                    label=f"Weighted fit (RMSE: {rmse:.4f})",
                )
                count_percent = np.array([x / sum(count) for x in count])
                ax.scatter(delta_t, recall, s=count_percent * 1000, alpha=0.5)
                ax.legend(loc="upper right", fancybox=True, shadow=False)
                ax.grid(True)
                ax.set_ylim(0, 1)
                ax.set_xlabel("Interval")
                ax.set_ylabel("Recall")
                ax.set_title(
                    f"Forgetting curve for first rating {first_rating} (n={sum(count)}, s={stability:.2f})"
                )
                plots.append(fig)
                tqdm.write(str(rating_stability))

        for small_rating, big_rating in (
            (1, 2),
            (2, 3),
            (3, 4),
            (1, 3),
            (2, 4),
            (1, 4),
        ):
            if small_rating in rating_stability and big_rating in rating_stability:
                # if rating_count[small_rating] > 300 and rating_count[big_rating] > 300:
                #     continue
                if rating_stability[small_rating] > rating_stability[big_rating]:
                    if rating_count[small_rating] > rating_count[big_rating]:
                        rating_stability[big_rating] = rating_stability[small_rating]
                    else:
                        rating_stability[small_rating] = rating_stability[big_rating]

        w1 = 3 / 5
        w2 = 3 / 5

        if len(rating_stability) == 0:
            raise Exception("Not enough data for pretraining!")
        elif len(rating_stability) == 1:
            rating = list(rating_stability.keys())[0]
            factor = rating_stability[rating] / r_s0_default[str(rating)]
            init_s0 = list(map(lambda x: x * factor, r_s0_default.values()))
        elif len(rating_stability) == 2:
            if 1 not in rating_stability and 2 not in rating_stability:
                rating_stability[2] = np.power(
                    rating_stability[3], 1 / (1 - w2)
                ) * np.power(rating_stability[4], 1 - 1 / (1 - w2))
                rating_stability[1] = np.power(rating_stability[2], 1 / w1) * np.power(
                    rating_stability[3], 1 - 1 / w1
                )
            elif 1 not in rating_stability and 3 not in rating_stability:
                rating_stability[3] = np.power(rating_stability[2], 1 - w2) * np.power(
                    rating_stability[4], w2
                )
                rating_stability[1] = np.power(rating_stability[2], 1 / w1) * np.power(
                    rating_stability[3], 1 - 1 / w1
                )
            elif 1 not in rating_stability and 4 not in rating_stability:
                rating_stability[4] = np.power(
                    rating_stability[2], 1 - 1 / w2
                ) * np.power(rating_stability[3], 1 / w2)
                rating_stability[1] = np.power(rating_stability[2], 1 / w1) * np.power(
                    rating_stability[3], 1 - 1 / w1
                )
            elif 2 not in rating_stability and 3 not in rating_stability:
                rating_stability[2] = np.power(
                    rating_stability[1], w1 / (w1 + w2 - w1 * w2)
                ) * np.power(rating_stability[4], 1 - w1 / (w1 + w2 - w1 * w2))
                rating_stability[3] = np.power(
                    rating_stability[1], 1 - w2 / (w1 + w2 - w1 * w2)
                ) * np.power(rating_stability[4], w2 / (w1 + w2 - w1 * w2))
            elif 2 not in rating_stability and 4 not in rating_stability:
                rating_stability[2] = np.power(rating_stability[1], w1) * np.power(
                    rating_stability[3], 1 - w1
                )
                rating_stability[4] = np.power(
                    rating_stability[2], 1 - 1 / w2
                ) * np.power(rating_stability[3], 1 / w2)
            elif 3 not in rating_stability and 4 not in rating_stability:
                rating_stability[3] = np.power(
                    rating_stability[1], 1 - 1 / (1 - w1)
                ) * np.power(rating_stability[2], 1 / (1 - w1))
                rating_stability[4] = np.power(
                    rating_stability[2], 1 - 1 / w2
                ) * np.power(rating_stability[3], 1 / w2)
            init_s0 = [
                item[1] for item in sorted(rating_stability.items(), key=lambda x: x[0])
            ]
        elif len(rating_stability) == 3:
            if 1 not in rating_stability:
                rating_stability[1] = np.power(rating_stability[2], 1 / w1) * np.power(
                    rating_stability[3], 1 - 1 / w1
                )
            elif 2 not in rating_stability:
                rating_stability[2] = np.power(rating_stability[1], w1) * np.power(
                    rating_stability[3], 1 - w1
                )
            elif 3 not in rating_stability:
                rating_stability[3] = np.power(rating_stability[2], 1 - w2) * np.power(
                    rating_stability[4], w2
                )
            elif 4 not in rating_stability:
                rating_stability[4] = np.power(
                    rating_stability[2], 1 - 1 / w2
                ) * np.power(rating_stability[3], 1 / w2)
            init_s0 = [
                item[1] for item in sorted(rating_stability.items(), key=lambda x: x[0])
            ]
        elif len(rating_stability) == 4:
            init_s0 = [
                item[1] for item in sorted(rating_stability.items(), key=lambda x: x[0])
            ]

        self.init_w[0:4] = list(map(lambda x: max(min(100, x), S_MIN), init_s0))
        if verbose:
            tqdm.write(f"Pretrain finished!")
        return plots

    def train(
        self,
        lr: float = 4e-2,
        n_epoch: int = 5,
        batch_size: int = 512,
        verbose: bool = True,
        split_by_time: bool = False,
    ):
        """Step 4"""
        self.dataset["tensor"] = self.dataset.progress_apply(
            lambda x: lineToTensor(list(zip([x["t_history"]], [x["r_history"]]))[0]),
            axis=1,
        )
        self.dataset["group"] = self.dataset["r_history"] + self.dataset["t_history"]
        if verbose:
            tqdm.write("Tensorized!")

        w = []
        plots = []
        if split_by_time:
            tscv = TimeSeriesSplit(n_splits=5)
            self.dataset.sort_values(by=["review_time"], inplace=True)
            for i, (train_index, test_index) in enumerate(tscv.split(self.dataset)):
                if verbose:
                    tqdm.write(f"TRAIN: {len(train_index)} TEST: {len(test_index)}")
                train_set = self.dataset.iloc[train_index].copy()
                test_set = self.dataset.iloc[test_index].copy()
                trainer = Trainer(
                    train_set,
                    test_set,
                    self.init_w,
                    n_epoch=n_epoch,
                    lr=lr,
                    batch_size=batch_size,
                    float_delta_t=self.float_delta_t,
                )
                w.append(trainer.train(verbose=verbose))
                self.w = w[-1]
                self.evaluate()
                metrics, figures = self.calibration_graph(self.dataset.iloc[test_index])
                for j, f in enumerate(figures):
                    f.savefig(f"graph_{j}_test_{i}.png")
                    plt.close(f)
                if verbose:
                    print(metrics)
                    plots.append(trainer.plot())
        else:
            trainer = Trainer(
                self.dataset,
                None,
                self.init_w,
                n_epoch=n_epoch,
                lr=lr,
                batch_size=batch_size,
                float_delta_t=self.float_delta_t,
            )
            w.append(trainer.train(verbose=verbose))
            if verbose:
                plots.append(trainer.plot())

        w = np.array(w)
        avg_w = np.round(np.mean(w, axis=0), 4)
        self.w = avg_w.tolist()

        if verbose:
            tqdm.write("\nTraining finished!")
        return plots

    def preview(self, requestRetention: float, verbose=False, n_steps=3):
        my_collection = Collection(self.w, self.float_delta_t)
        preview_text = "1:again, 2:hard, 3:good, 4:easy\n"
        n_learning_steps = n_steps if not self.float_delta_t else 0
        for first_rating in (1, 2, 3, 4):
            preview_text += f"\nfirst rating: {first_rating}\n"
            t_history = "0"
            d_history = "0"
            s_history = "0"
            r_history = f"{first_rating}"  # the first rating of the new card
            if first_rating in (1, 2):
                left = n_learning_steps
            elif first_rating == 3:
                left = n_learning_steps - 1
            else:
                left = 1
            # print("stability, difficulty, lapses")
            for i in range(10):
                states = my_collection.predict(t_history, r_history)
                stability = round(float(states[0]), 1)
                difficulty = round(float(states[1]), 1)
                if verbose:
                    print(
                        "{0:9.2f} {1:11.2f} {2:7.0f}".format(
                            *list(map(lambda x: round(float(x), 4), states))
                        )
                    )
                left -= 1
                next_t = (
                    next_interval(
                        states[0].detach().numpy(), requestRetention, self.float_delta_t
                    )
                    if left <= 0
                    else 0
                )
                t_history += f",{next_t}"
                d_history += f",{difficulty}"
                s_history += f",{stability}"
                r_history += f",3"
            r_history = wrap_short_term_ratings(r_history, t_history)
            preview_text += f"rating history: {r_history}\n"
            preview_text += (
                "interval history: "
                + ",".join(
                    [
                        (
                            f"{ivl:.4f}d"
                            if ivl < 1 and ivl > 0
                            else (
                                f"{ivl:.1f}d"
                                if ivl < 30
                                else (
                                    f"{ivl / 30:.1f}m"
                                    if ivl < 365
                                    else f"{ivl / 365:.1f}y"
                                )
                            )
                        )
                        for ivl in map(
                            int if not self.float_delta_t else float,
                            t_history.split(","),
                        )
                    ]
                )
                + "\n"
            )
            preview_text += (
                "factor history: "
                + ",".join(
                    ["0.0"]
                    + [
                        (
                            f"{float(ivl) / float(pre_ivl):.2f}"
                            if pre_ivl != "0"
                            else "0.0"
                        )
                        for ivl, pre_ivl in zip(
                            t_history.split(",")[1:],
                            t_history.split(",")[:-1],
                        )
                    ]
                )
                + "\n"
            )
            preview_text += f"difficulty history: {d_history}\n"
            preview_text += f"stability history: {s_history}\n"
        return preview_text

    def preview_sequence(self, test_rating_sequence: str, requestRetention: float):
        my_collection = Collection(self.w, self.float_delta_t)

        t_history = "0"
        d_history = "0"
        for i in range(len(test_rating_sequence.split(","))):
            r_history = test_rating_sequence[: 2 * i + 1]
            states = my_collection.predict(t_history, r_history)
            next_t = next_interval(
                states[0].detach().numpy(), requestRetention, self.float_delta_t
            )
            t_history += f",{next_t}"
            difficulty = round(float(states[1]), 1)
            d_history += f",{difficulty}"
        preview_text = f"rating history: {test_rating_sequence}\n"
        preview_text += (
            "interval history: "
            + ",".join(
                [
                    (
                        f"{ivl:.4f}d"
                        if ivl < 1 and ivl > 0
                        else (
                            f"{ivl:.1f}d"
                            if ivl < 30
                            else (
                                f"{ivl / 30:.1f}m" if ivl < 365 else f"{ivl / 365:.1f}y"
                            )
                        )
                    )
                    for ivl in map(
                        int if not self.float_delta_t else float,
                        t_history.split(","),
                    )
                ]
            )
            + "\n"
        )
        preview_text += (
            "factor history: "
            + ",".join(
                ["0.0"]
                + [
                    f"{float(ivl) / float(pre_ivl):.2f}" if pre_ivl != "0" else "0.0"
                    for ivl, pre_ivl in zip(
                        t_history.split(",")[1:],
                        t_history.split(",")[:-1],
                    )
                ]
            )
            + "\n"
        )
        preview_text += f"difficulty history: {d_history}"
        return preview_text

    def predict_memory_states(self):
        my_collection = Collection(self.w, self.float_delta_t)

        stabilities, difficulties = my_collection.batch_predict(self.dataset)
        stabilities = map(lambda x: round(x, 2), stabilities)
        difficulties = map(lambda x: round(x, 2), difficulties)
        self.dataset["stability"] = list(stabilities)
        self.dataset["difficulty"] = list(difficulties)
        prediction = self.dataset.groupby(by=["t_history", "r_history"]).agg(
            {"stability": "mean", "difficulty": "mean", "review_time": "count"}
        )
        prediction.reset_index(inplace=True)
        prediction.sort_values(by=["r_history"], inplace=True)
        prediction.rename(columns={"review_time": "count"}, inplace=True)
        prediction.to_csv("./prediction.tsv", sep="\t", index=None)
        prediction["difficulty"] = prediction["difficulty"].map(lambda x: int(round(x)))
        self.difficulty_distribution = (
            prediction.groupby(by=["difficulty"])["count"].sum()
            / prediction["count"].sum()
        )
        self.difficulty_distribution_padding = np.zeros(10)
        for i in range(10):
            if i + 1 in self.difficulty_distribution.index:
                self.difficulty_distribution_padding[i] = (
                    self.difficulty_distribution.loc[i + 1]
                )
        return self.difficulty_distribution

    def find_optimal_retention(
        self,
        learn_span=365,
        max_ivl=36500,
        loss_aversion=2.5,
        verbose=True,
    ):
        """should not be called before predict_memory_states"""
        if verbose:
            print("Learn costs: ", self.learn_costs)
            print("Review costs: ", self.review_costs)
            print("Learn buttons: ", self.learn_buttons)
            print("Review buttons: ", self.review_buttons)
            print("First rating prob: ", self.first_rating_prob)
            print("Review rating prob: ", self.review_rating_prob)
            print("First rating offset: ", self.first_rating_offset)
            print("First session len: ", self.first_session_len)
            print("Forget rating offset: ", self.forget_rating_offset)
            print("Forget session len: ", self.forget_session_len)

        simulate_config = {
            "w": self.w,
            "deck_size": learn_span * 10,
            "learn_span": learn_span,
            "max_cost_perday": math.inf,
            "learn_limit_perday": 10,
            "review_limit_perday": math.inf,
            "max_ivl": max_ivl,
            "learn_costs": self.learn_costs,
            "review_costs": self.review_costs,
            "first_rating_prob": self.first_rating_prob,
            "review_rating_prob": self.review_rating_prob,
            "first_rating_offset": self.first_rating_offset,
            "first_session_len": self.first_session_len,
            "forget_rating_offset": self.forget_rating_offset,
            "forget_session_len": self.forget_session_len,
            "loss_aversion": loss_aversion,
        }
        self.optimal_retention = optimal_retention(**simulate_config)

        tqdm.write(
            f"\n-----suggested retention (experimental): {self.optimal_retention:.2f}-----"
        )

        if not verbose:
            return ()

        (
            _,
            review_cnt_per_day,
            learn_cnt_per_day,
            memorized_cnt_per_day,
            cost_per_day,
        ) = simulate(**simulate_config)

        def moving_average(data, window_size=365 // 20):
            weights = np.ones(window_size) / window_size
            return np.convolve(data, weights, mode="valid")

        fig1 = plt.figure()
        ax = fig1.gca()
        ax.plot(
            moving_average(review_cnt_per_day),
            label=f"R={self.optimal_retention*100:.0f}%",
        )
        ax.set_title("Review Count per Day")
        ax.legend()
        ax.grid(True)
        fig2 = plt.figure()
        ax = fig2.gca()
        ax.plot(
            moving_average(learn_cnt_per_day),
            label=f"R={self.optimal_retention*100:.0f}%",
        )
        ax.set_title("Learn Count per Day")
        ax.legend()
        ax.grid(True)
        fig3 = plt.figure()
        ax = fig3.gca()
        ax.plot(
            np.cumsum(learn_cnt_per_day), label=f"R={self.optimal_retention*100:.0f}%"
        )
        ax.set_title("Cumulative Learn Count")
        ax.legend()
        ax.grid(True)
        fig4 = plt.figure()
        ax = fig4.gca()
        ax.plot(memorized_cnt_per_day, label=f"R={self.optimal_retention*100:.0f}%")
        ax.set_title("Memorized Count per Day")
        ax.legend()
        ax.grid(True)

        fig5 = plt.figure()
        ax = fig5.gca()
        ax.plot(cost_per_day, label=f"R={self.optimal_retention*100:.0f}%")
        ax.set_title("Cost per Day")
        ax.legend()
        ax.grid(True)

        simulate_config["loss_aversion"] = 1
        fig6 = workload_graph(simulate_config)

        return (fig1, fig2, fig3, fig4, fig5, fig6)

    def evaluate(self, save_to_file=True):
        my_collection = Collection(DEFAULT_PARAMETER, self.float_delta_t)
        stabilities, difficulties = my_collection.batch_predict(self.dataset)
        self.dataset["stability"] = stabilities
        self.dataset["difficulty"] = difficulties
        self.dataset["p"] = power_forgetting_curve(
            self.dataset["delta_t"], self.dataset["stability"]
        )
        self.dataset["log_loss"] = self.dataset.apply(
            lambda row: -np.log(row["p"]) if row["y"] == 1 else -np.log(1 - row["p"]),
            axis=1,
        )
        loss_before = self.dataset["log_loss"].mean()

        my_collection = Collection(self.w, self.float_delta_t)
        stabilities, difficulties = my_collection.batch_predict(self.dataset)
        self.dataset["stability"] = stabilities
        self.dataset["difficulty"] = difficulties
        self.dataset["p"] = power_forgetting_curve(
            self.dataset["delta_t"], self.dataset["stability"]
        )
        self.dataset["log_loss"] = self.dataset.apply(
            lambda row: -np.log(row["p"]) if row["y"] == 1 else -np.log(1 - row["p"]),
            axis=1,
        )
        loss_after = self.dataset["log_loss"].mean()
        if save_to_file:
            tmp = self.dataset.copy()
            tmp["stability"] = tmp["stability"].map(lambda x: round(x, 2))
            tmp["difficulty"] = tmp["difficulty"].map(lambda x: round(x, 2))
            tmp["p"] = tmp["p"].map(lambda x: round(x, 2))
            tmp["log_loss"] = tmp["log_loss"].map(lambda x: round(x, 2))
            tmp.rename(columns={"p": "retrievability"}, inplace=True)
            tmp[
                [
                    "review_time",
                    "card_id",
                    "review_date",
                    "r_history",
                    "t_history",
                    "delta_t",
                    "review_rating",
                    "stability",
                    "difficulty",
                    "retrievability",
                    "log_loss",
                ]
            ].to_csv("./evaluation.tsv", sep="\t", index=False)
            del tmp
        return loss_before, loss_after

    def calibration_graph(self, dataset=None, verbose=True):
        if dataset is None:
            dataset = self.dataset
        fig1 = plt.figure()
        rmse = rmse_matrix(dataset)
        if verbose:
            tqdm.write(f"RMSE(bins): {rmse:.4f}")
        metrics = plot_brier(
            dataset["p"], dataset["y"], bins=20, ax=fig1.add_subplot(111)
        )
        metrics["rmse"] = rmse
        fig2 = plt.figure(figsize=(16, 12))
        for last_rating in (1, 2, 3, 4):
            calibration_data = dataset[dataset["last_rating"] == last_rating]
            if calibration_data.empty:
                continue
            rmse = rmse_matrix(calibration_data)
            if verbose:
                tqdm.write(f"\nLast rating: {last_rating}")
                tqdm.write(f"RMSE(bins): {rmse:.4f}")
            plot_brier(
                calibration_data["p"],
                calibration_data["y"],
                bins=20,
                ax=fig2.add_subplot(2, 2, int(last_rating)),
                title=f"Last rating: {last_rating}",
            )

        fig3 = plt.figure()
        self.calibration_helper(
            dataset[["stability", "p", "y"]].copy(),
            "stability",
            lambda x: math.pow(1.2, math.floor(math.log(x, 1.2))),
            True,
            fig3.add_subplot(111),
        )

        fig4 = plt.figure(figsize=(16, 12))
        for last_rating in (1, 2, 3, 4):
            calibration_data = dataset[dataset["last_rating"] == last_rating]
            if calibration_data.empty:
                continue
            self.calibration_helper(
                calibration_data[["stability", "p", "y"]].copy(),
                "stability",
                lambda x: math.pow(1.2, math.floor(math.log(x, 1.2))),
                True,
                fig4.add_subplot(2, 2, int(last_rating)),
            )
        fig5 = plt.figure()
        self.calibration_helper(
            dataset[["difficulty", "p", "y"]].copy(),
            "difficulty",
            lambda x: round(x),
            False,
            fig5.add_subplot(111),
        )
        return metrics, (fig1, fig2, fig3, fig4, fig5)

    def calibration_helper(self, calibration_data, key, bin_func, semilogx, ax1):
        ax2 = ax1.twinx()
        lns = []

        def to_percent(temp, position):
            return "%1.0f" % (100 * temp) + "%"

        calibration_data["bin"] = calibration_data[key].map(bin_func)
        calibration_group = calibration_data.groupby("bin").count()

        lns1 = ax1.bar(
            x=calibration_group.index,
            height=calibration_group["y"],
            width=calibration_group.index / 5.5 if key == "stability" else 0.8,
            ec="k",
            lw=0.2,
            label="Number of predictions",
            alpha=0.5,
        )
        ax1.set_ylabel("Number of predictions")
        ax1.set_xlabel(key.title())
        if semilogx:
            ax1.semilogx()
        lns.append(lns1)

        calibration_group = calibration_data.groupby(by="bin").agg("mean")
        lns2 = ax2.plot(calibration_group["y"], label="Actual retention")
        lns3 = ax2.plot(calibration_group["p"], label="Predicted retention")
        ax2.set_ylabel("Retention")
        ax2.set_ylim(0, 1)
        lns.append(lns2[0])
        lns.append(lns3[0])

        labs = [l.get_label() for l in lns]
        ax2.legend(lns, labs, loc="lower right")
        ax2.grid(linestyle="--")
        ax2.yaxis.set_major_formatter(ticker.FuncFormatter(to_percent))
        return ax1

    def formula_analysis(self):
        analysis_df = self.dataset[self.dataset["i"] > 2].copy()
        analysis_df["tensor"] = analysis_df["tensor"].map(lambda x: x[:-1])
        my_collection = Collection(self.w, self.float_delta_t)
        stabilities, difficulties = my_collection.batch_predict(analysis_df)
        analysis_df["last_s"] = stabilities
        analysis_df["last_d"] = difficulties
        analysis_df["last_delta_t"] = analysis_df["t_history"].map(
            lambda x: (
                int(x.split(",")[-1])
                if not self.float_delta_t
                else float(x.split(",")[-1])
            )
        )
        analysis_df["last_r"] = power_forgetting_curve(
            analysis_df["delta_t"], analysis_df["last_s"]
        )
        analysis_df["last_s_bin"] = analysis_df["last_s"].map(
            lambda x: math.pow(1.2, math.floor(math.log(x, 1.2)))
        )
        analysis_df["last_d_bin"] = analysis_df["last_d"].map(lambda x: round(x))
        bins = 20
        analysis_df["last_r_bin"] = analysis_df["last_r"].map(
            lambda x: (
                np.log(
                    np.minimum(np.floor(np.exp(np.log(bins + 1) * x) - 1), bins - 1) + 1
                )
                / np.log(bins)
            ).round(3)
        )
        figs = []
        for group_key in ("last_s_bin", "last_d_bin", "last_r_bin"):
            for last_rating in (1, 3):
                analysis_group = (
                    analysis_df[analysis_df["last_rating"] == last_rating]
                    .groupby(
                        by=["last_s_bin", "last_d_bin", "last_r_bin", "delta_t"],
                        group_keys=True,
                        as_index=False,
                    )
                    .agg(
                        {
                            "y": ["mean", "count"],
                            "p": "mean",
                            "stability": "mean",
                            "last_d": "mean",
                        }
                    )
                )
                analysis_group.columns = [
                    "_".join(col_name).rstrip("_")
                    for col_name in analysis_group.columns
                ]

                def cal_stability(tmp):
                    delta_t = tmp["delta_t"]
                    recall = tmp["y_mean"]
                    count = tmp["y_count"]
                    total_count = sum(count)

                    tmp["true_s"] = fit_stability(delta_t, recall, count)
                    tmp["predicted_s"] = np.average(
                        tmp["stability_mean"], weights=count
                    )
                    tmp["total_count"] = total_count
                    return tmp

                analysis_group = analysis_group.groupby(
                    by=[group_key], group_keys=False
                ).apply(cal_stability)
                analysis_group.dropna(inplace=True)
                analysis_group.drop_duplicates(subset=[group_key], inplace=True)
                analysis_group.sort_values(by=[group_key], inplace=True)
                mape = mean_absolute_percentage_error(
                    analysis_group["true_s"],
                    analysis_group["predicted_s"],
                    sample_weight=analysis_group["total_count"],
                )
                fig = plt.figure()
                ax1 = fig.add_subplot(111)
                ax1.set_title(f"MAPE={mape:.2f}, last rating={last_rating}")
                ax1.scatter(
                    analysis_group[group_key],
                    analysis_group["true_s"],
                    s=np.sqrt(analysis_group["total_count"]),
                    label="True stability",
                    alpha=0.5,
                )
                ax1.plot(
                    analysis_group[group_key],
                    analysis_group["predicted_s"],
                    label="Predicted stability",
                    color="orange",
                )
                ax1.set_ylim(0, analysis_group["predicted_s"].max() * 1.1)
                ax1.legend(loc="upper left")
                ax1.set_xlabel(group_key)
                if group_key == "last_s_bin":
                    ax1.set_ylim(
                        max(analysis_group["predicted_s"].min(), S_MIN),
                        analysis_group["predicted_s"].max() * 1.1,
                    )
                    ax1.set_xscale("log")
                    ax1.set_yscale("log")
                ax1.set_ylabel("Next Stability (days)")
                ax1.grid()
                ax1.xaxis.set_major_formatter(ticker.FormatStrFormatter("%.2f"))
                figs.append(fig)
        return figs

    def bw_matrix(self):
        B_W_Metric_raw = self.dataset[["difficulty", "stability", "p", "y"]].copy()
        B_W_Metric_raw["s_bin"] = B_W_Metric_raw["stability"].map(
            lambda x: round(math.pow(1.4, math.floor(math.log(x, 1.4))), 2)
        )
        B_W_Metric_raw["d_bin"] = B_W_Metric_raw["difficulty"].map(
            lambda x: int(round(x))
        )
        B_W_Metric = (
            B_W_Metric_raw.groupby(by=["s_bin", "d_bin"]).agg("mean").reset_index()
        )
        B_W_Metric_count = (
            B_W_Metric_raw.groupby(by=["s_bin", "d_bin"]).agg("count").reset_index()
        )
        B_W_Metric["B-W"] = B_W_Metric["p"] - B_W_Metric["y"]
        n = len(self.dataset)
        bins = len(B_W_Metric)
        B_W_Metric_pivot = B_W_Metric[
            B_W_Metric_count["p"] > max(50, n / (3 * bins))
        ].pivot(index="s_bin", columns="d_bin", values="B-W")
        return (
            B_W_Metric_pivot.apply(pd.to_numeric)
            .style.background_gradient(cmap="seismic", axis=None, vmin=-0.2, vmax=0.2)
            .format("{:.2%}", na_rep="")
        )

    def compare_with_sm2(self):
        self.dataset["sm2_ivl"] = self.dataset["tensor"].map(sm2)
        self.dataset["sm2_p"] = np.exp(
            np.log(0.9) * self.dataset["delta_t"] / self.dataset["sm2_ivl"]
        )
        self.dataset["log_loss"] = self.dataset.apply(
            lambda row: (
                -np.log(row["sm2_p"]) if row["y"] == 1 else -np.log(1 - row["sm2_p"])
            ),
            axis=1,
        )
        tqdm.write(f"Loss of SM-2: {self.dataset['log_loss'].mean():.4f}")
        dataset = self.dataset[["sm2_p", "p", "y"]].copy()
        dataset.rename(columns={"sm2_p": "R (SM2)", "p": "R (FSRS)"}, inplace=True)
        fig1 = plt.figure()
        plot_brier(
            dataset["R (SM2)"],
            dataset["y"],
            bins=20,
            ax=fig1.add_subplot(111),
        )
        universal_metrics, fig2 = cross_comparison(dataset, "SM2", "FSRS")

        tqdm.write(f"Universal Metric of FSRS: {universal_metrics[0]:.4f}")
        tqdm.write(f"Universal Metric of SM2: {universal_metrics[1]:.4f}")

        return fig1, fig2


# code from https://github.com/papousek/duolingo-halflife-regression/blob/master/evaluation.py
def load_brier(predictions, real, bins=20):
    counts = np.zeros(bins)
    correct = np.zeros(bins)
    prediction = np.zeros(bins)

    def get_bin(x, bins=bins):
        return np.floor(np.exp(np.log(bins + 1) * x)) - 1

    for p, r in zip(predictions, real):
        bin = int(min(get_bin(p), bins - 1))
        counts[bin] += 1
        correct[bin] += r
        prediction[bin] += p

    np.seterr(invalid="ignore")
    prediction_means = prediction / counts
    correct_means = correct / counts
    size = len(predictions)
    answer_mean = sum(correct) / size
    return {
        "reliability": sum(counts * (correct_means - prediction_means) ** 2) / size,
        "resolution": sum(counts * (correct_means - answer_mean) ** 2) / size,
        "uncertainty": answer_mean * (1 - answer_mean),
        "detail": {
            "bin_count": bins,
            "bin_counts": counts,
            "bin_prediction_means": prediction_means,
            "bin_correct_means": correct_means,
        },
    }


def plot_brier(predictions, real, bins=20, ax=None, title=None):
    y, p = zip(*sorted(zip(real, predictions), key=lambda x: x[1]))
    observation = lowess(
        y, p, it=0, delta=0.01 * (max(p) - min(p)), is_sorted=True, return_sorted=False
    )
    ici = np.mean(np.abs(observation - p))
    e_50 = np.median(np.abs(observation - p))
    e_90 = np.quantile(np.abs(observation - p), 0.9)
    e_max = np.max(np.abs(observation - p))
    brier = load_brier(predictions, real, bins=bins)
    bin_prediction_means = brier["detail"]["bin_prediction_means"]
    bin_correct_means = brier["detail"]["bin_correct_means"]
    bin_counts = brier["detail"]["bin_counts"]
    mask = bin_counts > 0
    r2 = r2_score(
        bin_correct_means[mask],
        bin_prediction_means[mask],
        sample_weight=bin_counts[mask],
    )
    mae = mean_absolute_error(
        bin_correct_means[mask],
        bin_prediction_means[mask],
        sample_weight=bin_counts[mask],
    )
    tqdm.write(f"R-squared: {r2:.4f}")
    tqdm.write(f"MAE: {mae:.4f}")
    tqdm.write(f"ICI: {ici:.4f}")
    tqdm.write(f"E50: {e_50:.4f}")
    tqdm.write(f"E90: {e_90:.4f}")
    tqdm.write(f"EMax: {e_max:.4f}")
    ax.set_xlim([0, 1])
    ax.set_ylim([0, 1])
    ax.grid(True)
    try:
        fit_wls = sm.WLS(
            bin_correct_means[mask],
            sm.add_constant(bin_prediction_means[mask]),
            weights=bin_counts[mask],
        ).fit()
        tqdm.write(str(fit_wls.params))
        y_regression = [fit_wls.params[0] + fit_wls.params[1] * x for x in [0, 1]]
        ax.plot(
            [0, 1],
            y_regression,
            label="Weighted Least Squares Regression",
            color="green",
        )
    except:
        pass
    ax.plot(
        bin_prediction_means[mask],
        bin_correct_means[mask],
        label="Actual Calibration",
        color="#1f77b4",
        marker="*",
    )
    ax.plot(p, observation, label="Lowess Smoothing", color="red")
    ax.plot((0, 1), (0, 1), label="Perfect Calibration", color="#ff7f0e")
    bin_count = brier["detail"]["bin_count"]
    counts = np.array(bin_counts)
    bins = np.log((np.arange(bin_count)) + 1) / np.log(bin_count + 1)
    widths = np.diff(bins)
    widths = np.append(widths, 1 - bins[-1])
    ax.legend(loc="upper center")
    ax.set_xlabel("Predicted R")
    ax.set_ylabel("Actual R")
    ax2 = ax.twinx()
    ax2.set_ylabel("Number of reviews")
    ax2.bar(
        bins,
        counts,
        width=widths,
        ec="k",
        linewidth=0,
        alpha=0.5,
        label="Number of reviews",
        align="edge",
    )
    ax2.legend(loc="lower center")
    if title:
        ax.set_title(title)
    metrics = {"R-squared": r2, "MAE": mae, "ICI": ici}
    return metrics


def sm2(history):
    ivl = 0
    ef = 2.5
    reps = 0
    for delta_t, rating in history:
        delta_t = delta_t.item()
        rating = rating.item() + 1
        if rating > 2:
            if reps == 0:
                ivl = 1
                reps = 1
            elif reps == 1:
                ivl = 6
                reps = 2
            else:
                ivl = ivl * ef
                reps += 1
        else:
            ivl = 1
            reps = 0
        ef = max(1.3, ef + (0.1 - (5 - rating) * (0.08 + (5 - rating) * 0.02)))
        ivl = max(1, round(ivl + 0.01))
    return ivl


def cross_comparison(dataset, algoA, algoB):
    if algoA != algoB:
        cross_comparison_record = dataset[[f"R ({algoA})", f"R ({algoB})", "y"]].copy()
        bin_algo = (
            algoA,
            algoB,
        )
        pair_algo = [(algoA, algoB), (algoB, algoA)]
    else:
        cross_comparison_record = dataset[[f"R ({algoA})", "y"]].copy()
        bin_algo = (algoA,)
        pair_algo = [(algoA, algoA)]

    def get_bin(x, bins=20):
        return (
            np.log(np.minimum(np.floor(np.exp(np.log(bins + 1) * x) - 1), bins - 1) + 1)
            / np.log(bins)
        ).round(3)

    for algo in bin_algo:
        cross_comparison_record[f"{algo}_B-W"] = (
            cross_comparison_record[f"R ({algo})"] - cross_comparison_record["y"]
        )
        cross_comparison_record[f"{algo}_bin"] = cross_comparison_record[
            f"R ({algo})"
        ].map(get_bin)

    fig = plt.figure(figsize=(6, 6))
    ax = fig.gca()
    ax.axhline(y=0.0, color="black", linestyle="-")

    universal_metric_list = []

    for algoA, algoB in pair_algo:
        cross_comparison_group = cross_comparison_record.groupby(by=f"{algoA}_bin").agg(
            {"y": ["mean"], f"{algoB}_B-W": ["mean"], f"R ({algoB})": ["mean", "count"]}
        )
        universal_metric = root_mean_squared_error(
            y_true=cross_comparison_group["y", "mean"],
            y_pred=cross_comparison_group[f"R ({algoB})", "mean"],
            sample_weight=cross_comparison_group[f"R ({algoB})", "count"],
        )
        cross_comparison_group[f"R ({algoB})", "percent"] = (
            cross_comparison_group[f"R ({algoB})", "count"]
            / cross_comparison_group[f"R ({algoB})", "count"].sum()
        )
        ax.scatter(
            cross_comparison_group.index,
            cross_comparison_group[f"{algoB}_B-W", "mean"],
            s=cross_comparison_group[f"R ({algoB})", "percent"] * 1024,
            alpha=0.5,
        )
        ax.plot(
            cross_comparison_group[f"{algoB}_B-W", "mean"],
            label=f"{algoB} by {algoA}, UM={universal_metric:.4f}",
        )
        universal_metric_list.append(universal_metric)

    ax.legend(loc="lower center")
    ax.grid(linestyle="--")
    ax.set_title(f"{algoA} vs {algoB}")
    ax.set_xlabel("Predicted R")
    ax.set_ylabel("B-W Metric")
    ax.set_xlim(0, 1)
    ax.set_xticks(np.arange(0, 1.1, 0.1))
    return universal_metric_list, fig


def rmse_matrix(df):
    tmp = df.copy()

    def count_lapse(r_history, t_history):
        lapse = 0
        for r, t in zip(r_history.split(","), t_history.split(",")):
            if t != "0" and r == "1":
                lapse += 1
        return lapse

    tmp["lapse"] = tmp.apply(
        lambda x: count_lapse(x["r_history"], x["t_history"]), axis=1
    )
    tmp["delta_t"] = tmp["delta_t"].map(
        lambda x: round(2.48 * np.power(3.62, np.floor(np.log(x) / np.log(3.62))), 2)
    )
    tmp["i"] = tmp["i"].map(
        lambda x: round(1.99 * np.power(1.89, np.floor(np.log(x) / np.log(1.89))), 0)
    )
    tmp["lapse"] = tmp["lapse"].map(
        lambda x: (
            round(1.65 * np.power(1.73, np.floor(np.log(x) / np.log(1.73))), 0)
            if x != 0
            else 0
        )
    )
    tmp = (
        tmp.groupby(["delta_t", "i", "lapse"])
        .agg({"y": "mean", "p": "mean", "card_id": "count"})
        .reset_index()
    )
    return root_mean_squared_error(tmp["y"], tmp["p"], sample_weight=tmp["card_id"])


def wrap_short_term_ratings(r_history, t_history):
    result = []
    in_zero_sequence = False

    for t, r in zip(t_history.split(","), r_history.split(",")):
        if t in ("-1", "0"):
            if not in_zero_sequence:
                result.append("(")
                in_zero_sequence = True
            result.append(r)
            result.append(",")
        else:
            if in_zero_sequence:
                result[-1] = "),"
                in_zero_sequence = False
            result.append(r)
            result.append(",")

    if in_zero_sequence:
        result[-1] = ")"
    else:
        result.pop()
    return "".join(result)<|MERGE_RESOLUTION|>--- conflicted
+++ resolved
@@ -382,41 +382,6 @@
     def eval(self):
         self.model.eval()
         with torch.no_grad():
-<<<<<<< HEAD
-            sequences, delta_ts, labels, seq_lens = (
-                self.train_set.x_train,
-                self.train_set.t_train,
-                self.train_set.y_train,
-                self.train_set.seq_len,
-            )
-            sequences = sequences.transpose(0, 1)
-            real_batch_size = seq_lens.shape[0]
-            outputs, _ = self.model(sequences)
-            stabilities = outputs[seq_lens - 1, torch.arange(real_batch_size), 0]
-            retentions = power_forgetting_curve(delta_ts, stabilities)
-            penalty = torch.ones_like(retentions, requires_grad=False)
-            pls_flag = sequences[seq_lens-1, torch.arange(real_batch_size), 1] == 1
-            penalty[pls_flag] *= 10
-            tran_loss = (self.loss_fn(retentions, labels) * penalty).mean()
-            self.avg_train_losses.append(tran_loss)
-
-            sequences, delta_ts, labels, seq_lens = (
-                self.test_set.x_train,
-                self.test_set.t_train,
-                self.test_set.y_train,
-                self.test_set.seq_len,
-            )
-            sequences = sequences.transpose(0, 1)
-            real_batch_size = seq_lens.shape[0]
-            outputs, _ = self.model(sequences)
-            stabilities = outputs[seq_lens - 1, torch.arange(real_batch_size), 0]
-            retentions = power_forgetting_curve(delta_ts, stabilities)
-            penalty = torch.ones_like(retentions, requires_grad=False)
-            pls_flag = sequences[seq_lens-1, torch.arange(real_batch_size), 1] == 1
-            penalty[pls_flag] *= 10
-            test_loss = (self.loss_fn(retentions, labels) * penalty).mean()
-            self.avg_eval_losses.append(test_loss)
-=======
             losses = []
             for dataset in (self.train_set, self.test_set):
                 if len(dataset) == 0:
@@ -432,11 +397,13 @@
                 outputs, _ = self.model(sequences.transpose(0, 1))
                 stabilities = outputs[seq_lens - 1, torch.arange(real_batch_size), 0]
                 retentions = power_forgetting_curve(delta_ts, stabilities)
-                loss = self.loss_fn(retentions, labels).mean()
+                penalty = torch.ones_like(retentions, requires_grad=False)
+                pls_flag = sequences[seq_lens-1, torch.arange(real_batch_size), 1] == 1
+                penalty[pls_flag] *= 2
+                loss = (self.loss_fn(retentions, labels) * penalty).mean()
                 losses.append(loss)
             self.avg_train_losses.append(losses[0])
             self.avg_eval_losses.append(losses[1])
->>>>>>> ae7575cf
 
             w = list(
                 map(
