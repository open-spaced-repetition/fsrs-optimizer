--- conflicted
+++ resolved
@@ -136,25 +136,20 @@
                         help="File to APPEND the automatically generated profile to."
                         )
     args = parser.parse_args()
-
+    curdir = os.getcwd()
     for filename in args.filenames:
         if os.path.isdir(filename):
             files = [f for f in os.listdir(filename) if f.lower().endswith('.apkg')]
             files = [os.path.join(filename, f) for f in files]
             for file_path in files:
                 try:
-                    curdir = os.getcwd()
                     process(file_path)
-                    os.chdir(curdir)
                 except Exception as e:
                     print(e)
                     print(f"Failed to process {file_path}")
-<<<<<<< HEAD
                 finally:
                     plt.close('all')
-=======
                     os.chdir(curdir)
->>>>>>> e40e3d33
                     continue
         else:
             process(filename)
