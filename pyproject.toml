--- conflicted
+++ resolved
@@ -4,11 +4,7 @@
 
 [project]
 name = "FSRS-Optimizer"
-<<<<<<< HEAD
-version = "4.5.2"
-=======
-version = "4.5.3"
->>>>>>> 9dc5377e
+version = "4.5.4"
 readme = "README.md"
 dependencies = [
     "matplotlib>=3.7.0",
