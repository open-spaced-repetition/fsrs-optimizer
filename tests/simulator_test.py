--- conflicted
+++ resolved
@@ -1,7 +1,5 @@
 from src.fsrs_optimizer import *
 
-# Use `DEFAULT_PARAMETER` when updated
-TEMP_PARAMETERS = [*DEFAULT_PARAMETER, 0.1832]
 
 class Test_Simulator:
     def test_simulate(self):
@@ -12,13 +10,8 @@
             memorized_cnt_per_day,
             cost_per_day,
             revlogs,
-<<<<<<< HEAD
-        ) = simulate(w=TEMP_PARAMETERS, request_retention=0.9)
-        assert memorized_cnt_per_day[-1] == 6064.7049740089315
-=======
         ) = simulate(w=DEFAULT_PARAMETER, request_retention=0.9)
         assert memorized_cnt_per_day[-1] == 5415.907257823876
->>>>>>> b2dc24c5
 
     def test_optimal_retention(self):
         default_params = {
@@ -32,8 +25,4 @@
             "loss_aversion": 2.5,
         }
         r = optimal_retention(**default_params)
-<<<<<<< HEAD
-        assert r == 0.86305357865811
-=======
-        assert r == 0.8251057979087782
->>>>>>> b2dc24c5
+        assert r == 0.8251057979087782